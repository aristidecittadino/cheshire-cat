--- conflicted
+++ resolved
@@ -111,7 +111,6 @@
         memory_query_embedding = self.embedder.embed_query(memory_query_text)
         self.working_memory["memory_query"] = memory_query_text
 
-<<<<<<< HEAD
         if prompt_settings["use_episodic_memory"]:
             # recall relevant memories (episodic)
             episodic_memories = self.memory.vectors.episodic.recall_memories_from_embedding(
@@ -130,18 +129,6 @@
         else:
             declarative_memories = []
 
-=======
-        # recall relevant memories (episodic)
-        episodic_memories = self.memory.vectors.episodic.recall_memories_from_embedding(
-            embedding=memory_query_embedding,k=k,threshold=threshold
-        )
-        self.working_memory["episodic_memories"] = episodic_memories
-
-        # recall relevant memories (declarative)
-        declarative_memories = self.memory.vectors.declarative.recall_memories_from_embedding(
-            embedding=memory_query_embedding,k=k,threshold=threshold
-        )
->>>>>>> 38e3813c
         self.working_memory["declarative_memories"] = declarative_memories
 
         # hook to modify/enrich retrieved memories
@@ -189,7 +176,7 @@
 
     def __call__(self, user_message_json):
 
-        log(user_message_json, "CRITICAL")
+        log(user_message_json, "INFO")
 
         # hook to modify/enrich user input
         user_message_json = self.mad_hatter.execute_hook("before_cat_reads_message", user_message_json)
